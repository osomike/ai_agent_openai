--- conflicted
+++ resolved
@@ -5,26 +5,6 @@
 
 from core.ai_agent import AIAgent
 
-<<<<<<< HEAD
-# Parse command-line arguments for log level
-parser = argparse.ArgumentParser(description="AI Agent Application")
-parser.add_argument(
-    "--log-level",
-    type=str,
-    default="INFO",
-    choices=["DEBUG", "INFO", "WARNING", "ERROR", "CRITICAL"],
-    help="Set the logging level (default: INFO)"
-)
-args = parser.parse_args()
-
-# Set the logging level
-log_level = getattr(logging, args.log_level.upper(), logging.INFO)
-
-# Initialize the AI Agent
-ai_agent = AIAgent(config_path="config/settings.yaml", prompt_path="config/prompts.yaml", log_level=log_level)
-ai_agent.logger.info("AI Agent initialized successfully.")
-ai_agent.start()
-=======
 def get_parser():
     """
     Creates and returns an argument parser for the AI Agent Application.
@@ -71,5 +51,4 @@
     ai_agent.start()
 
 if __name__ == "__main__":
-    main()
->>>>>>> ea272756
+    main()